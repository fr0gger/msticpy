--- conflicted
+++ resolved
@@ -159,13 +159,7 @@
         """Print help for query."""
         print(f"query_prov.{self._query_store[query_name]}(**kwargs)")
 
-<<<<<<< HEAD
-    def exec_query(  # pylint: disable=arguments-differ
-        self, query: str
-    ) -> Union[pd.DataFrame, Any]:
-=======
     def exec_query(self, query: str, **kwargs) -> Union[pd.DataFrame, Any]:
->>>>>>> a9867752
         """
         Execute simple query string.
 
