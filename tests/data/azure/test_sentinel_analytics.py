--- conflicted
+++ resolved
@@ -9,13 +9,9 @@
 
 import pandas as pd
 import pytest
-<<<<<<< HEAD
-import responses
+import respx
 from msticpy.data.contextproviders.azure import MicrosoftSentinel
-=======
-import respx
-from msticpy.data.azure import MicrosoftSentinel
->>>>>>> f2035bba
+
 
 _HUNTING_QUERIES = {
     "__metadata": {},
