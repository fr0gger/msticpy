--- conflicted
+++ resolved
@@ -222,11 +222,8 @@
         # save current auto_dataframe setting so that we can set to false
         # and restore current setting
         auto_dataframe = self._get_kql_option(option="auto_dataframe")
-<<<<<<< HEAD
-        self._set_kql_option(option="Kqlmagic.auto_dataframe", value=False)
-=======
         self._set_kql_option(option="auto_dataframe", value=False)
->>>>>>> 3bbad25c
+
         # run the query (append semicolon to prevent default output)
         if not query.strip().endswith(";"):
             query = f"{query}\n;"
@@ -286,7 +283,6 @@
         """Set a Kqlmagic notebook option."""
         opt_val = f"'{value}'" if isinstance(value, str) else value
         return kql_exec(f"--config {option}={opt_val}")
-<<<<<<< HEAD
 
     def _set_kql_cloud(self):
         """If cloud is set in Azure Settings override default."""
@@ -304,8 +300,6 @@
             pass  # no Azure section in config
         if kql_cloud != self._get_kql_option("cloud"):
             self._set_kql_option("cloud", kql_cloud)
-=======
->>>>>>> 3bbad25c
 
     @staticmethod
     def _format_datetime(date_time: datetime) -> str:
