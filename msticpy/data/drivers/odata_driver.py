# -------------------------------------------------------------------------
# Copyright (c) Microsoft Corporation. All rights reserved.
# Licensed under the MIT License. See License.txt in the project root for
# license information.
# --------------------------------------------------------------------------
"""OData Driver class."""
import abc
import re
import urllib
from typing import Any, Dict, Iterable, Optional, Tuple, Union

import httpx
import pandas as pd

from ..._version import VERSION
from ...auth.msal_auth import MSALDelegatedAuth
from ...common import pkg_config as config
from ...common.exceptions import MsticpyConnectionError, MsticpyUserConfigError
<<<<<<< HEAD
from ...common.msal_auth import MSALDelegatedAuth
=======
>>>>>>> 3f32e008
from ...common.provider_settings import get_provider_settings
from .driver_base import DriverBase, QuerySource


__version__ = VERSION
__author__ = "Pete Bryan"

_HELP_URI = (
    "https://msticpy.readthedocs.io/en/latest/data_acquisition"
    "/DataProviders.html#connecting-to-an-odata-source"
)

# pylint: disable=too-many-instance-attributes


class OData(DriverBase):
    """Parent class to retreive date from an oauth based API."""

    CONFIG_NAME = ""
    _ALT_CONFIG_NAMES: Iterable[str] = []

    def __init__(self, **kwargs):
        """
        Instantiate OData driver and optionally connect.

        Parameters
        ----------
        connect: bool, optional
            Set true if you want to connect to the provider at initialization

        """
        super().__init__(**kwargs)
        self.oauth_url: Optional[str] = None
        self.req_body: Optional[Dict[str, Optional[str]]] = None
        self.api_ver: Optional[str] = None
        self.api_root: Optional[str] = None
        self.request_uri: Optional[str] = None
        self.req_headers = {
            "Content-Type": "application/json",
            "Accept": "application/json",
            "Authorization": None,
        }
        self._loaded = True
        self.aad_token = None
        self._debug = kwargs.get("debug", False)
        self.token_type = "AAD"  # nosec
        self.scopes = None
        self.msal_auth = None

    @abc.abstractmethod
    def query(
        self, query: str, query_source: QuerySource = None, **kwargs
    ) -> Union[pd.DataFrame, Any]:
        """
        Execute query string and return DataFrame of results.

        Parameters
        ----------
        query : str
            The query to execute
        query_source : QuerySource
            The query definition object

        Returns
        -------
        Union[pd.DataFrame, Any]
            A DataFrame (if successfull) or
            the underlying provider result if an error.

        """

    def connect(
        self,
        connection_str: Optional[str] = None,
        **kwargs,
    ):
        """
        Connect to oauth data source.

        Parameters
        ----------
        connection_str: Optional[str], optional
            Connect to a data source
        instance : Optional[str], optional
            Optional name of configuration instance - this
            is added as a prefix to the driver configuration key name
            when searching for configuration in the msticpyconfig.yaml

        Notes
        -----
        Connection string fields:
        tenant_id
        client_id
        client_secret
        apiRoot
        apiVersion

        """
        delegated_auth = kwargs.get("delegated_auth", False)
        cs_dict: Dict[str, Any] = {}
        if connection_str:
            self.current_connection = connection_str
            cs_dict = self._parse_connection_str(connection_str)
        else:
            instance = kwargs.pop("instance", None)
            cs_dict = _get_driver_settings(
                self.CONFIG_NAME, self._ALT_CONFIG_NAMES, instance
            )
            # let user override config settings with function kwargs
            cs_dict.update(kwargs)

        missing_settings = [
            setting for setting in ("tenant_id", "client_id") if setting not in cs_dict
        ]
        auth_present = "username" in cs_dict or "client_secret" in cs_dict
        if missing_settings:
            raise MsticpyUserConfigError(
                "You must supply the following required connection parameter(s)",
                "to the connect function or add them to your msticpyconfig.yaml.",
                ", ".join(f"'{param}'" for param in missing_settings),
                title="Missing connection parameters.",
                help_uri=("Connecting to OData sources.", _HELP_URI),
            )
        if not auth_present:
            raise MsticpyUserConfigError(
                "You must supply either a client_secret, or username with which to",
                "to the connect function or add them to your msticpyconfig.yaml.",
                title="Missing connection parameters.",
                help_uri=("Connecting to OData sources.", _HELP_URI),
            )

        # Default to using application based authentication
        if not delegated_auth:
            _check_config(cs_dict, "client_secret", "application authentication")
            # self.oauth_url and self.req_body are correctly set in concrete
            # instances __init__
            req_url = self.oauth_url.format(tenantId=cs_dict["tenant_id"])  # type: ignore
            req_body = dict(self.req_body)  # type: ignore
            req_body["client_id"] = cs_dict["client_id"]
            req_body["client_secret"] = cs_dict["client_secret"]

            # Authenticate and obtain AAD Token for future calls
            data = urllib.parse.urlencode(req_body).encode("utf-8")
            response = httpx.post(
                url=req_url,
                content=data,
                timeout=self.get_http_timeout(**kwargs),
            )
            json_response = response.json()
            self.aad_token = json_response.get("access_token", None)
            if not self.aad_token:
                raise MsticpyConnectionError(
                    f"Could not obtain access token - {json_response['error_description']}"
                )
        else:
            _check_config(cs_dict, "username", "delegated authentication")
            authority = self.oauth_url.format(tenantId=cs_dict["tenant_id"])  # type: ignore
            if authority.startswith("https://login.microsoftonline.com/"):
                authority = re.split(
<<<<<<< HEAD
                    r"(https:\/\/login\.microsoftonline\.com\/[^\/]*)", authority
=======
                    r"(https:\/\/login.microsoftonline.com\/[^\/]*)", authority
>>>>>>> 3f32e008
                )[1]
            self.msal_auth = MSALDelegatedAuth(
                client_id=cs_dict["client_id"],
                authority=authority,
                username=cs_dict["username"],
                scopes=self.scopes,
                auth_type=kwargs["auth_type"]
                if "auth_type" in kwargs
                else "interactive",
                location=cs_dict["location"]
                if "location" in cs_dict
                else "token_cache.bin",
                connect=True,
            )
            self.aad_token = self.msal_auth.token
            json_response = {}
            self.token_type = "MSAL"  # nosec

        self.req_headers["Authorization"] = f"Bearer {self.aad_token}"
        self.api_root = cs_dict.get("apiRoot", self.api_root)
        if not self.api_root:
            raise ValueError(
                f"Sub class {self.__class__.__name__}", "did not set self.api_root"
            )
        api_ver = cs_dict.get("apiVersion", self.api_ver)
        self.request_uri = self.api_root + str(api_ver)

        print("Connected.")
        self._connected = True

        json_response["access_token"] = None
        return json_response

    # pylint: disable=too-many-branches
    def query_with_results(self, query: str, **kwargs) -> Tuple[pd.DataFrame, Any]:
        """
        Execute query string and return DataFrame of results.

        Parameters
        ----------
        query : str
            The kql query to execute

        Returns
        -------
        Tuple[pd.DataFrame, results.ResultSet]
            A DataFrame (if successfull) and
            Kql ResultSet.

        """
        if not self.connected:
            self.connect(self.current_connection)
        if not self.connected:
            raise ConnectionError(
                "Source is not connected. ", "Please call connect() and retry."
            )

        if self._debug:
            print(query)

        # Build request based on whether endpoint requires data to be passed in
        # request body in or URL
        body = None
        if kwargs["body"] is True:
            req_url = self.request_uri + kwargs["api_end"]
            req_url = urllib.parse.quote(req_url, safe="%/:=&?~#+!$,;'@()*[]")
            body = {"Query": query}
            response = httpx.post(
                url=req_url,
                headers=self.req_headers,
                content=str(body),
                timeout=self.get_http_timeout(**kwargs),
            )
        else:
            # self.request_uri set if self.connected
            req_url = self.request_uri + query  # type: ignore
            response = httpx.get(
                url=req_url,
                headers=self.req_headers,
                timeout=self.get_http_timeout(**kwargs),
            )

        self._check_response_errors(response)

        json_response = response.json()
        if isinstance(json_response, int):
            print(
                "Warning - query did not complete successfully.",
                "Check returned response.",
            )
            return None, json_response  # type: ignore

        result = json_response.get("Results", json_response)

        if not result:
            print("Warning - query did not return any results.")
            return None, json_response  # type: ignore
        return pd.json_normalize(result), json_response

    # pylint: enable=too-many-branches

    @staticmethod
    def _check_response_errors(response):
        """Check the response for possible errors."""
        if response.status_code == httpx.codes.OK:
            return
        print(response.json()["error"]["message"])
        if response.status_code == 401:
            raise ConnectionRefusedError(
                "Authentication failed - possible timeout. Please re-connect."
            )
        # Raise an exception to handle hitting API limits
        if response.status_code == 429:
            raise ConnectionRefusedError("You have likely hit the API limit. ")
        response.raise_for_status()

    @staticmethod
    def _parse_connection_str(connection_str: str) -> Dict[str, str]:
        """
        Split connection string components into dictionary.

        Parameters
        ----------
        connection_str : str
            Semi-colon delimited connection string

        Returns
        -------
        Dict[str, str]
            dict of key/pair values

        """
        cs_items = connection_str.split(";")
        return {
            prop[0]: prop[1]
            for prop in [item.strip().split("=") for item in cs_items]
            if prop[0] and prop[1]
        }

    @staticmethod
    def _prepare_param_dict_from_filter(filterstr: str) -> Dict[str, str]:
        """
        Parse filter string into dictionary.

        Parameters
        ----------
        filterstr : str
            OData filter string

        """
        get_params = {}
        for filter_param in re.split(r"[\?\&]+", filterstr):
            if filter_param:
                attr = filter_param.split("=")[0]
                val = filter_param.split("=")[1]
                get_params[attr] = val
        return get_params


_CONFIG_NAME_MAP = {
    "tenant_id": ("tenantid", "tenant_id"),
    "client_id": ("clientid", "client_id"),
    "client_secret": ("clientsecret", "client_secret"),
    "username": ("username", "user_name"),
}


def _map_config_dict_name(config_dict: Dict[str, str]):
    """Map configuration parameter names to expected values."""
    mapped_dict = config_dict.copy()
    for provided_name in config_dict:
        for req_name, alternates in _CONFIG_NAME_MAP.items():
            if provided_name.casefold() in alternates:
                mapped_dict[req_name] = config_dict[provided_name]
                break
    return mapped_dict


def _get_driver_settings(
    config_name: str, alt_names: Iterable[str], instance: Optional[str] = None
) -> Dict[str, str]:
    """Try to retrieve config settings for OAuth drivers."""
    config_key = f"{config_name}-{instance}" if instance else config_name
    drv_config = get_provider_settings("DataProviders").get(config_key)

    app_config: Dict[str, str] = {}
    if drv_config:
        app_config = dict(drv_config.args)
    else:
        # Otherwise fall back on legacy settings location
        for alt_name in alt_names:
            alt_key = f"{alt_name}-{instance}" if instance else alt_name
            app_config = config.settings.get(alt_key, {}).get("Args")
            if app_config:
                break

    if not app_config:
        return {}
    # map names to allow for different spellings
    return _map_config_dict_name(app_config)


def _check_config(cs_config: dict, item_name: str, scope: str):
    """Check if an iteam is present in a config."""
    if item_name not in cs_config:
        raise MsticpyUserConfigError(
            f"To use {scope}, you must define {item_name}",
            "or add them to your msticpyconfig.yaml.",
            title="Missing connection parameters.",
            help_uri=("Connecting to OData sources.", _HELP_URI),
        )<|MERGE_RESOLUTION|>--- conflicted
+++ resolved
@@ -16,10 +16,6 @@
 from ...auth.msal_auth import MSALDelegatedAuth
 from ...common import pkg_config as config
 from ...common.exceptions import MsticpyConnectionError, MsticpyUserConfigError
-<<<<<<< HEAD
-from ...common.msal_auth import MSALDelegatedAuth
-=======
->>>>>>> 3f32e008
 from ...common.provider_settings import get_provider_settings
 from .driver_base import DriverBase, QuerySource
 
@@ -179,11 +175,7 @@
             authority = self.oauth_url.format(tenantId=cs_dict["tenant_id"])  # type: ignore
             if authority.startswith("https://login.microsoftonline.com/"):
                 authority = re.split(
-<<<<<<< HEAD
-                    r"(https:\/\/login\.microsoftonline\.com\/[^\/]*)", authority
-=======
                     r"(https:\/\/login.microsoftonline.com\/[^\/]*)", authority
->>>>>>> 3f32e008
                 )[1]
             self.msal_auth = MSALDelegatedAuth(
                 client_id=cs_dict["client_id"],
