"""Version file."""
<<<<<<< HEAD
VERSION = "1.4.6"
=======
VERSION = "1.5.0pre1"
>>>>>>> c9ffacf8
<|MERGE_RESOLUTION|>--- conflicted
+++ resolved
@@ -1,6 +1,2 @@
 """Version file."""
-<<<<<<< HEAD
-VERSION = "1.4.6"
-=======
-VERSION = "1.5.0pre1"
->>>>>>> c9ffacf8
+VERSION = "1.5.0pre1"