--- conflicted
+++ resolved
@@ -3,278 +3,13 @@
 # Licensed under the MIT License. See License.txt in the project root for
 # license information.
 # --------------------------------------------------------------------------
-<<<<<<< HEAD
 """Deprecated placeholder for http_base.py."""
 import warnings
-=======
-"""
-HTTP TI Provider base.
 
-Input can be a single IoC observable or a pandas DataFrame containing
-multiple observables. Processing may require a an API key and
-processing performance may be limited to a specific number of
-requests per minute for the account type that you have.
-
-"""
-import abc
-import traceback
-from functools import lru_cache
-from http import client
-from json import JSONDecodeError
-from typing import Any, Dict, List, Tuple
-
-import attr
-import httpx
-from attr import Factory
-
->>>>>>> f2035bba
 from ..._version import VERSION
 
 __version__ = VERSION
-<<<<<<< HEAD
 __author__ = "Pete Bryan"
-=======
-__author__ = "Ian Hellen"
-
-
-# pylint: disable=too-few-public-methods
-@attr.s(auto_attribs=True)
-class IoCLookupParams:
-    """IoC HTTP Lookup Params definition."""
-
-    path: str = ""
-    verb: str = "GET"
-    full_url: bool = False
-    headers: Dict[str, str] = Factory(dict)
-    params: Dict[str, str] = Factory(dict)
-    data: Dict[str, str] = Factory(dict)
-    auth_type: str = ""
-    auth_str: List[str] = Factory(list)
-    sub_type: str = ""
-
-
-@export
-class HttpProvider(TIProvider):
-    """HTTP TI provider base class."""
-
-    _BASE_URL = ""
-
-    _IOC_QUERIES: Dict[str, IoCLookupParams] = {}
-
-    _REQUIRED_PARAMS: List[str] = []
-
-    def __init__(self, **kwargs):
-        """Initialize a new instance of the class."""
-        super().__init__(**kwargs)
-
-        self._httpx_client = httpx.Client()
-        self._request_params = {}
-        if "ApiID" in kwargs:
-            self._request_params["API_ID"] = kwargs.pop("ApiID")
-        if "AuthKey" in kwargs:
-            self._request_params["API_KEY"] = kwargs.pop("AuthKey")
-
-        missing_params = [
-            param
-            for param in self._REQUIRED_PARAMS
-            if param not in self._request_params
-        ]
-        if missing_params:
-            param_list = ", ".join(f"'{param}'" for param in missing_params)
-            raise MsticpyConfigException(
-                f"Parameter values missing for TI Provider '{self.__class__.__name__}'",
-                f"Missing parameters are: {param_list}",
-            )
-
-    # pylint: disable=too-many-branches, duplicate-code
-    @lru_cache(maxsize=256)
-    def lookup_ioc(  # type: ignore
-        self, ioc: str, ioc_type: str = None, query_type: str = None, **kwargs
-    ) -> LookupResult:
-        """
-        Lookup a single IoC observable.
-
-        Parameters
-        ----------
-        ioc : str
-            IoC observable
-        ioc_type : str, optional
-            IocType, by default None (type will be inferred)
-        query_type : str, optional
-            Specify the data subtype to be queried, by default None.
-            If not specified the default record type for the IoC type
-            will be returned.
-
-        Returns
-        -------
-        LookupResult
-            The lookup result:
-            result - Positive/Negative,
-            details - Lookup Details (or status if failure),
-            raw_result - Raw Response
-            reference - URL of IoC
-
-        Raises
-        ------
-        NotImplementedError
-            If attempting to use an HTTP method or authentication
-            protocol that is not supported.
-
-        Notes
-        -----
-        Note: this method uses memoization (lru_cache) to cache results
-        for a particular observable to try avoid repeated network calls for
-        the same item.
-
-        """
-        result = self._check_ioc_type(
-            ioc=ioc, ioc_type=ioc_type, query_subtype=query_type
-        )
-
-        result.provider = kwargs.get("provider_name", self.__class__.__name__)
-        if result.status:
-            return result
-
-        req_params: Dict[str, Any] = {}
-        try:
-            verb, req_params = self._substitute_parms(
-                result.safe_ioc, result.ioc_type, query_type
-            )
-            if verb == "GET":
-                response = self._httpx_client.get(**req_params)
-            else:
-                raise NotImplementedError(f"Unsupported verb {verb}")
-            result.status = response.status_code
-            result.reference = req_params["url"]
-            if result.status == 200:
-                try:
-                    result.raw_result = response.json()
-                    result.result, severity, result.details = self.parse_results(result)
-                except JSONDecodeError:
-                    result.raw_result = f"""There was a problem parsing results from this lookup:
-                                        {response.text}"""
-                    result.result = False
-                    severity = TISeverity.information
-                    result.details = {}
-                result.set_severity(severity)
-                result.status = TILookupStatus.ok.value
-            else:
-                result.raw_result = str(response)
-                result.result = False
-                result.details = self._response_message(result.status)
-            return result
-        except (  # pylint: disable=duplicate-code
-            LookupError,
-            JSONDecodeError,
-            NotImplementedError,
-            ConnectionError,
-        ) as err:
-            self._err_to_results(result, err)
-            if not isinstance(err, LookupError):
-                url = req_params.get("url", None) if req_params else None
-                result.reference = url
-            return result
-
-    # pylint: enable=duplicate-code
-    # pylint: disable=too-many-branches
-    def _substitute_parms(
-        self, ioc: str, ioc_type: str, query_type: str = None
-    ) -> Tuple[str, Dict[str, Any]]:
-        """
-        Create requests parameters collection.
-
-        Parameters
-        ----------
-        ioc : str
-            IoC observable
-        ioc_type : str, optional
-            IocType, by default None
-        query_type : str, optional
-            Specify the data subtype to be queried, by default None.
-            If not specified the default record type for the IoC type
-            will be returned.
-
-        Returns
-        -------
-        Tuple[str, Dict[str, Any]]
-            HTTP method, dictionary of parameter keys/values
-
-        """
-        req_params = {"observable": ioc}
-        req_params.update(self._request_params)
-        ioc_key = ioc_type + "-" + query_type if query_type else ioc_type
-        src = self._IOC_QUERIES.get(ioc_key, None)
-        if not src:
-            raise LookupError(f"Provider does not support IoC type {ioc_key}.")
-
-        # create a parameter dictionary to pass to requests
-        # substitute any parameter value from our req_params dict
-        req_dict: Dict[str, Any] = {
-            "headers": {},
-            "url": self._BASE_URL + src.path.format(**req_params)
-            if not src.full_url
-            else src.path.format(observable=ioc),
-        }
-
-        if src.headers:
-            headers: Dict[str, Any] = {
-                key: val.format(**req_params) for key, val in src.headers.items()
-            }
-            req_dict["headers"] = headers
-        if "User-Agent" not in req_dict["headers"]:
-            req_dict["headers"]["User-Agent"] = _MSTICPY_USER_AGENT
-        if src.params:
-            q_params: Dict[str, Any] = {
-                key: val.format(**req_params) for key, val in src.params.items()
-            }
-            req_dict["params"] = q_params
-        if src.data:
-            q_data: Dict[str, Any] = {
-                key: val.format(**req_params) for key, val in src.data.items()
-            }
-            req_dict["data"] = q_data
-        if src.auth_type and src.auth_str:
-            auth_strs: Tuple = tuple(p.format(**req_params) for p in src.auth_str)
-            if src.auth_type == "HTTPBasic":
-                req_dict["auth"] = auth_strs
-            else:
-                raise NotImplementedError(f"Unknown auth type {src.auth_type}")
-        return src.verb, req_dict
-
-    @abc.abstractmethod
-    def parse_results(self, response: LookupResult) -> Tuple[bool, TISeverity, Any]:
-        """
-        Return the details of the response.
-
-        Parameters
-        ----------
-        response : LookupResult
-            The returned data response
-
-        Returns
-        -------
-        Tuple[bool, TISeverity, Any]
-            bool = positive or negative hit
-            TISeverity = enumeration of severity
-            Object with match details
-
-        """
-
-    @staticmethod
-    def _failed_response(response: LookupResult) -> bool:
-        """
-        Return True if negative response.
-
-        Parameters
-        ----------
-        response : LookupResult
-            The returned data response
-
-        Returns
-        -------
-        bool
-            True if the response indicated failure.
->>>>>>> f2035bba
 
 
 # flake8: noqa: F403, F401
