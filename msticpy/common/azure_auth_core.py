--- conflicted
+++ resolved
@@ -8,12 +8,8 @@
 import sys
 from collections import namedtuple
 from datetime import datetime
-<<<<<<< HEAD
-from typing import List, Optional
-=======
 from enum import Enum
 from typing import List, Optional, Tuple
->>>>>>> 909582f6
 
 from azure.common.exceptions import CloudError
 from azure.common.credentials import get_cli_profile
@@ -24,10 +20,7 @@
     InteractiveBrowserCredential,
     ManagedIdentityCredential,
 )
-<<<<<<< HEAD
-=======
 from dateutil import parser
->>>>>>> 909582f6
 from msrestazure import azure_cloud
 
 from .._version import VERSION
@@ -72,27 +65,12 @@
         if cloud:
             self.cloud = cloud
         else:
-<<<<<<< HEAD
-=======
             self.cloud = "global"
->>>>>>> 909582f6
             try:
                 az_settings = config.get_config("Azure")
                 if az_settings and "cloud" in az_settings:
                     self.cloud = az_settings["cloud"]
             except KeyError:
-<<<<<<< HEAD
-                self.cloud = "global"  # no Azure section in config
-        self.auth_methods = []
-        try:
-            self.auth_methods = (
-                config.get_config("Azure").get("Args", {}).get("auth_methods", [])
-            )
-        except KeyError:
-            pass
-        if not self.auth_methods:
-            self.auth_methods = default_auth_methods()
-=======
                 pass  # no Azure section in config
         self.auth_methods = default_auth_methods()
         try:
@@ -101,7 +79,6 @@
             )
         except KeyError:
             pass  # no Azure section in config
->>>>>>> 909582f6
 
     @property
     def endpoints(self) -> azure_cloud.CloudEndpoints:
@@ -112,7 +89,6 @@
         -------
         dict
             A dictionary of endpoints for the cloud.
-<<<<<<< HEAD
 
         Raises
         ------
@@ -122,17 +98,6 @@
         """
         return get_all_endpoints(self.cloud)
 
-=======
-
-        Raises
-        ------
-        MsticpyAzureConfigError
-            If the cloud name is not valid.
-
-        """
-        return get_all_endpoints(self.cloud)
-
->>>>>>> 909582f6
     @property
     def suffixes(self) -> azure_cloud.CloudSuffixes:
         """
@@ -334,9 +299,6 @@
         "cli": AzureCliCredential(),
         "msi": ManagedIdentityCredential(),
         "interactive": InteractiveBrowserCredential(authority=aad_uri),
-<<<<<<< HEAD
-    }
-=======
     }
 
 
@@ -385,5 +347,4 @@
                 "For Azure CLI single sign-on, please sign in using '!az login'."
             )
             return AzureCliStatus.CLI_NEEDS_SIGN_IN, message
-        return AzureCliStatus.CLI_UNKNOWN_ERROR, None
->>>>>>> 909582f6
+        return AzureCliStatus.CLI_UNKNOWN_ERROR, None