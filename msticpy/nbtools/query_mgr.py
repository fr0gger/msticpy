# -------------------------------------------------------------------------
# Copyright (c) Microsoft Corporation. All rights reserved.
# Licensed under the MIT License. See License.txt in the project root for
# license information.
# --------------------------------------------------------------------------
"""query manager helper functions for use with IPython/Juptyer queries."""
import sys
from functools import partial
import re
from typing import Union, List, Iterable, Mapping, Dict, Tuple, Any, Optional

<<<<<<< HEAD
=======
from deprecated.sphinx import deprecated

>>>>>>> 1b55f6f2
from .query_schema import DataSchema
from .query_builtin_queries import query_definitions
from .query_defns import KqlQuery, QueryParamProvider, DataFamily, DataEnvironment
from .utility import export
from .._version import VERSION

__version__ = VERSION
__author__ = "Ian Hellen"

# module constants
_DATA_FAMILY_NAME = "data_family"
_DATA_ENVIRONMENT_NAME = "data_environment"


# utility functions
@deprecated(reason="Superceded by msticpy.data.QueryProvider", version="0.2.0")
@export
def print_kql(query_string: str):
    """
    Print kql query stripped of comments and newline characters.

    Parameters
    ----------
    query_string : str
        The query string to print

    """
    clean_qry = re.sub(r"(//[^\"\'\n]+)", " ", query_string, re.MULTILINE).strip()
    for line in clean_qry.split("\n"):
        print(line.strip())


@deprecated(reason="Superceded by msticpy.data.QueryProvider", version="0.2.0")
@export
def clean_kql_query(query_string: str) -> str:
    """
    Return kql query stripped of comments and newline characters.

    Parameters
    ----------
    query_string : str
        Input query

    Returns
    -------
    str
        Cleaned query.

    """
    remove_comments = re.sub(r"(//[^\"\'\n]+)", " ", query_string, re.MULTILINE).strip()
    # get rid of newlines and returns
    return re.sub(r"(\s*\n\s*)", " ", remove_comments)


@deprecated(reason="Superceded by msticpy.data.QueryProvider", version="0.2.0")
@export
def query_help(queryname: str):
    """
    Display help on the named query.

    Parameters
    ----------
    queryname : str
        The name of the query

    """
    if queryname not in query_definitions:
        print("Unknown query: ", queryname)
        return

    kql_query = query_definitions[queryname]
    print("Query: ", queryname)
    print(query_definitions[queryname].description)
    print("Designed to be executed with data_source: ", kql_query.data_source)
    print(
        "Supported data families: ",
        ", ".join([str(fam) for fam in kql_query.data_families]),
    )
    print(
        "Supported data environments: ",
        ", ".join([str(env) for env in kql_query.data_environments]),
    )

    req_params = required_params(kql_query.query)
    req_params.remove("table")
    req_params.remove("query_project")

    print("Query parameters:")
    print(req_params)
    if kql_query.optional_params:
        print("Optional parameters:")
        print(", ".join([str(param) for param in kql_query.optional_params]))
    print("Query:")
    print_kql(kql_query.query)


@deprecated(reason="Superceded by msticpy.data.QueryProvider", version="0.2.0")
@export
def add_query(kql_query: Optional[KqlQuery] = None, **kwargs):
    """
    Add a query to the current set.

    Parameters
    ----------
    kql_query : KqlQuery, optional
        KqlQuery object to add
        (the default is None, which prints help)
    kwargs : Mapping[str, Any]
        If kql_query is not supplied the kwargs must
        include `name`, `query` and `data_source`
        keyword parameters.

    """
    if kql_query is None:
        def_data_families = [DataEnvironment.LogAnalytics]
        def_data_environments = [DataFamily.WindowsSecurity, DataFamily.LinuxSecurity]
        if "name" not in kwargs or "query" not in kwargs or "data_source" not in kwargs:
            raise ValueError(
                "If kql_query is not supplied the kwargs",
                " must include name, query and data_source.",
            )
        kql_query = KqlQuery(
            name=kwargs["name"],
            query=kwargs["query"],
            description=kwargs.get("description", None),
            data_source=kwargs["data_source"],
            data_families=kwargs.get("data_families", def_data_families),
            data_environments=kwargs.get("data_environments", def_data_environments),
        )
    query_definitions[kql_query.name] = kql_query
    _add_queries_to_module(__name__)

    kql_modules = [m for m in sys.modules if m.endswith("msticpy.nbtools.kql")]
    if len(kql_modules) == 1:
        _add_queries_to_module(kql_modules[0])


@deprecated(reason="Superceded by msticpy.data.QueryProvider", version="0.2.0")
@export
def list_queries() -> List[str]:
    """Return list of currently defined queries."""
    return list(query_definitions.keys())


@deprecated(reason="Superceded by msticpy.data.QueryProvider", version="0.2.0")
@export
def replace_query_params(query_name: str, *args, **kwargs) -> str:
    """
    Return the parameterized query for query_name.

    Parameters
    ----------
    query_name : str
        The query to use

    Other Parameters
    ----------------
    args : Tuple[QueryParamProvider]
        objects that implement QueryParamProvider
        (from which query parameters can be extracted).
    provs : Iterable[QueryParamProvider]
        this should be a collection of objects that
        implement QueryParamProvider (from which query
        parameters can be extracted).
    kwargs : Mapping[str, Any]
        custom parameter list to populate queries
        (override default values and values extracted
        from QueryParamProviders).

    Returns
    -------
    str
        Populated query

    Raises
    ------
    LookupError
        query_name cannot be found

    """
    return replace_prov_query_params(query_name=query_name, provs=args, **kwargs)


@deprecated(reason="Superceded by msticpy.data.QueryProvider", version="0.2.0")
@export
def replace_prov_query_params(query_name: str, **kwargs) -> str:
    """
    Return the parameterized query for query_name.

    Parameters
    ----------
    query_name : str
        The query to use

    Other Parameters
    ----------------
    provs : Iterable[QueryParamProvider]
        this should be a collection of objects that
        implement QueryParamProvider (from which query
        parameters can be extracted).
    kwargs : Dict[str, Any]
        custom parameter list to populate queries
        (override default values and values extracted
        from QueryParamProviders).

    Returns
    -------
    str
        Populated query

    Raises
    ------
    LookupError
        query_name cannot be found
    ValueError
        query parameter value could not be found.

    """
    if query_name not in query_definitions:
        raise LookupError(f'Unknown query "{query_name}"')

    kql_query = query_definitions[query_name]
    if "provs" in kwargs:
        p_args = kwargs.pop("provs")
        query_params = _get_query_params(kql_query, *p_args, **kwargs)
    else:
        query_params = _get_query_params(kql_query, **kwargs)
    return kql_query.query.format(**query_params)


<<<<<<< HEAD
=======
# pylint: disable=duplicate-code
>>>>>>> 1b55f6f2
def _get_query_params(kql_query: KqlQuery, *args, **kwargs) -> Dict[str, Any]:
    """
    Get the parameters needed for the query.

    Parameters
    ----------
    kql_query : KqlQuery
        query object

    args : Tuple[QueryParamProvider]
        objects that implement QueryParamProvider
        (from which query parameters can be extracted).
    kwargs : Dict[str, Any]
        custom parameter list to populate queries
        (override default values and values extracted
        from QueryParamProviders).

    Returns
    -------
    Dict[str, Any]
        Dictionary of parameter names and values to be used
            in the query

    """
    # get the required parameters for this query and build a dictionary
    req_param_names = required_params(kql_query.query)
    req_params: Dict[str, Any] = {param: None for param in req_param_names}

    # Iterate through required parameters. If any are set in the supplied
    # provider objects, assign them to our output dictionary
    query_providers = [prov for prov in args if isinstance(prov, QueryParamProvider)]
    for provider in query_providers:
        for param in req_param_names:
            if param in provider.query_params:
                req_params[param] = provider.query_params[param]

    # If any custom parameters have been supplied add these
    # overriding any parameters from the QueryParamProviders
    if kwargs:
        req_params.update(kwargs)

    data_family, data_environment = _get_data_family_and_env(
        kql_query, query_providers, kwargs
    )

    if not data_family:
        supp_families = ", ".join(DataSchema.get_data_families())
        raise LookupError(
            "Could not find a valid data_family value. "
            f"Valid families are: {supp_families}"
        )
    if not data_environment:
        supp_envs = ", ".join(DataSchema.get_data_environments())
        raise LookupError(
            "Could not find a valid data_environment value. "
            f"Valid environments are: {supp_envs}"
        )

    # Create the data schema and get any unset parameters from
    # the data schema
    data_schema = DataSchema(
        environment=data_environment,
        data_family=data_family,
        data_source=kql_query.data_source,
    )

    for param, value in req_params.items():
        if not value and param in data_schema:
            req_params[param] = data_schema[param]

    # If we have missing parameters try to retrieve them
    # as attributes of the object
    missing_params = [p_name for p_name, p_value in req_params.items() if not p_value]
    if missing_params:
        _get_missing_params(args, missing_params, req_params, kql_query)

    return req_params


<<<<<<< HEAD
=======
# pylint: enable=duplicate-code


>>>>>>> 1b55f6f2
def _get_missing_params(
    args: Tuple[Any, ...],
    missing_params: List[str],
    req_params: Dict[str, Any],
    kql_query: KqlQuery,
):
    """
    Get missing params from arguments.

    Parameters
    ----------
    args : Tuple[Any]
        Args list from calling funtion
    missing_params : List[str]
        The list of missing parameters to get
    req_params : Dict[str, str]
        Dictionary of required parameters
    kql_query : KqlQuery
        The query object

    """
    for other_object in [
        obj for obj in args if not isinstance(obj, QueryParamProvider)
    ]:
        for m_param in missing_params:
            if m_param in other_object:
                req_params[m_param] = getattr(other_object, m_param)
        missing_params = [
            p_name for p_name, p_value in req_params.items() if not p_value
        ]

    if missing_params:
        # check for and remove optional parameters from the missing params list
        for m_param in missing_params:
            if m_param in kql_query.optional_params:
                req_params[m_param] = ""
        missing_params = [
            p_name
            for p_name in missing_params
            if p_name not in kql_query.optional_params
        ]

    if missing_params:
        # If still have missing params then we error out
        query_help(kql_query.name)
        mssg = (
            "The following required parameters for this query were not set:",
            ", ".join(missing_params),
        )
        raise ValueError(mssg)


<<<<<<< HEAD
def _get_data_family_and_env(
=======
def _get_data_family_and_env(  # noqa: C901
>>>>>>> 1b55f6f2
    kql_query: KqlQuery,
    providers: Iterable[QueryParamProvider],
    custom_params: Mapping[str, Any],
) -> Tuple[Optional[DataFamily], Optional[DataEnvironment]]:
    """Get the data_family and environment."""
    data_family = None  # type: Optional[DataFamily]
    data_environment = None  # type: Optional[DataEnvironment]

    # If there is only one data family for this query, then use that
    if len(kql_query.data_families) == 1:
        data_family = kql_query.data_families[0]
    if len(kql_query.data_environments) == 1:
        data_environment = kql_query.data_environments[0]

    if data_family and data_environment:
        return data_family, data_environment

    candidate_families = set()
    candidate_environments = set()
    for provider in providers:
        family, env = _get_env_and_family(provider.query_params)
        if family:
            candidate_families.add(family)
        if env:
            candidate_environments.add(env)

    if custom_params:
        # If we haven't yet worked out the data family and environment
        # try to get this from one of custom_params
        family, env = _get_env_and_family(custom_params)

        if family:
            candidate_families.add(family)
        if env:
            candidate_environments.add(env)

    # get the intersection of families and environments that we found and those
    # supported by the query. If it is 1 item we are good to go.
    usable_families = candidate_families & set(kql_query.data_families)
    if len(usable_families) == 1:
        data_family = usable_families.pop()
    usable_environments = candidate_environments & set(kql_query.data_environments)
    if len(usable_environments) == 1:
        data_environment = usable_environments.pop()

    return data_family, data_environment


def _get_env_and_family(
    params: Mapping[str, Any]
) -> Tuple[Optional[DataFamily], Optional[DataEnvironment]]:
    """
    Extract environment and family from params dictionary.

    Parameters
    ----------
    params : Mapping[str, Any]
        Input dictionary

    Returns
    -------
    Tuple[Optional[DataFamily],Optional[DataEnvironment]]
        Tuple of family and environment, if found.

    """
    family = None
    environment = None

    if _DATA_FAMILY_NAME in params:
        family = DataFamily.parse(params[_DATA_FAMILY_NAME])
    if _DATA_ENVIRONMENT_NAME in params:
        environment = DataEnvironment.parse(params[_DATA_ENVIRONMENT_NAME])
    return family, environment


@deprecated(reason="Superceded by msticpy.data.QueryProvider", version="0.2.0")
@export
def required_params(kql_query: Union[KqlQuery, str]) -> List[str]:
    """
    Return the set of required parameters for the query.

    Parameters
    ----------
    kql_query : Union[KqlQuery, str]
        The KqlQuery object or Kql string

    Returns
    -------
    List[str]
        The list of required parameters.

    """
    if isinstance(kql_query, KqlQuery):
        query_string = kql_query.query
    else:
        query_string = kql_query
    param_pattern = r"{([\w\d_-]+)}"
    return list(set(re.findall(param_pattern, query_string)))


# pylint: disable=duplicate-code
def _add_queries_to_module(module_name):
    """Add queries to the module as callable methods."""
    if module_name not in sys.modules:
        raise LookupError(f"Module {module_name} was not found sys.modules")
    for query_name in query_definitions:
        module = sys.modules[module_name]
        query_func = partial(replace_prov_query_params, query_name=query_name)
        query_func.__doc__ = replace_prov_query_params.__doc__
        setattr(module, query_name, query_func)


# pylint: disable=duplicate-code


# Add all queries defined in builtin queries module as functions
_add_queries_to_module(__name__)<|MERGE_RESOLUTION|>--- conflicted
+++ resolved
@@ -9,11 +9,8 @@
 import re
 from typing import Union, List, Iterable, Mapping, Dict, Tuple, Any, Optional
 
-<<<<<<< HEAD
-=======
 from deprecated.sphinx import deprecated
 
->>>>>>> 1b55f6f2
 from .query_schema import DataSchema
 from .query_builtin_queries import query_definitions
 from .query_defns import KqlQuery, QueryParamProvider, DataFamily, DataEnvironment
@@ -244,10 +241,7 @@
     return kql_query.query.format(**query_params)
 
 
-<<<<<<< HEAD
-=======
 # pylint: disable=duplicate-code
->>>>>>> 1b55f6f2
 def _get_query_params(kql_query: KqlQuery, *args, **kwargs) -> Dict[str, Any]:
     """
     Get the parameters needed for the query.
@@ -327,12 +321,9 @@
     return req_params
 
 
-<<<<<<< HEAD
-=======
 # pylint: enable=duplicate-code
 
 
->>>>>>> 1b55f6f2
 def _get_missing_params(
     args: Tuple[Any, ...],
     missing_params: List[str],
@@ -385,11 +376,7 @@
         raise ValueError(mssg)
 
 
-<<<<<<< HEAD
-def _get_data_family_and_env(
-=======
 def _get_data_family_and_env(  # noqa: C901
->>>>>>> 1b55f6f2
     kql_query: KqlQuery,
     providers: Iterable[QueryParamProvider],
     custom_params: Mapping[str, Any],
