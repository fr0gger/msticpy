--- conflicted
+++ resolved
@@ -496,11 +496,7 @@
         """Filter the alert list by substring."""
         if change is not None and "new" in change:
             self._w_select_alert.options = [
-<<<<<<< HEAD
-                alert_dtl[0]
-=======
                 alert_dtl
->>>>>>> a9867752
                 for alert_dtl in self._select_items
                 if change["new"].lower() in alert_dtl[0].lower()
             ]
