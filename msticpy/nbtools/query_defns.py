--- conflicted
+++ resolved
@@ -99,11 +99,7 @@
         return parsed_enum
 
 
-<<<<<<< HEAD
-# pylint: disable=too-many-public-methods, too-few-public-methods
-=======
 # pylint: disable=too-few-public-methods
->>>>>>> 1b55f6f2
 @export
 class QueryParamProvider(ABC):
     """
@@ -131,11 +127,7 @@
 
 
 # Query definition
-<<<<<<< HEAD
-# pylint: disable=too-many-public-methods, too-few-public-methods
-=======
 # pylint: disable=too-few-public-methods
->>>>>>> 1b55f6f2
 @attr.s(auto_attribs=True)
 class KqlQuery:
     """KqlQuery definition."""
